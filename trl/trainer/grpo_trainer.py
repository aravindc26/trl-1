# Copyright 2025 The HuggingFace Team. All rights reserved.
#
# Licensed under the Apache License, Version 2.0 (the "License");
# you may not use this file except in compliance with the License.
# You may obtain a copy of the License at
#
#     http://www.apache.org/licenses/LICENSE-2.0
#
# Unless required by applicable law or agreed to in writing, software
# distributed under the License is distributed on an "AS IS" BASIS,
# WITHOUT WARRANTIES OR CONDITIONS OF ANY KIND, either express or implied.
# See the License for the specific language governing permissions and
# limitations under the License.

import os
import textwrap
import warnings
from collections import defaultdict
from typing import Any, Callable, Optional, Union
from unittest.mock import patch

import torch
import torch.utils.data
import transformers
from accelerate.utils import broadcast_object_list, gather_object
from datasets import Dataset, IterableDataset
from packaging import version
from transformers import (
    AutoModelForCausalLM,
    AutoModelForSequenceClassification,
    AutoTokenizer,
    GenerationConfig,
    PreTrainedModel,
    PreTrainedTokenizerBase,
    Trainer,
    TrainerCallback,
    is_wandb_available,
)
from transformers.integrations.deepspeed import is_deepspeed_zero3_enabled
from transformers.utils import is_peft_available

from ..data_utils import apply_chat_template, is_conversational, maybe_apply_chat_template
from ..import_utils import is_vllm_available
from ..models import create_reference_model, prepare_deepspeed, unwrap_model_for_generation
from .grpo_config import GRPOConfig
from .utils import compute_logps_with_prompt_cache, generate_model_card, get_comet_experiment_url, pad


if is_peft_available():
    from peft import PeftConfig, get_peft_model

if is_vllm_available():
    from vllm import LLM, SamplingParams

if is_wandb_available():
    import wandb

# What we call a reward function is a callable that takes a list of prompts and completions and returns a list of
# rewards. When it's a string, it's a model ID, so it's loaded as a pretrained model.
RewardFunc = Union[str, PreTrainedModel, Callable[[list, list], list[float]]]


class GRPOTrainer(Trainer):
    """
    Trainer for the Group Relative Policy Optimization (GRPO) method. This algorithm was initially proposed in the
    paper [DeepSeekMath: Pushing the Limits of Mathematical Reasoning in Open Language Models](https://huggingface.co/papers/2402.03300).

    Example:

    ```python
    from datasets import load_dataset
    from trl import GRPOTrainer

    dataset = load_dataset("trl-lib/tldr", split="train")

    trainer = GRPOTrainer(
        model="Qwen/Qwen2-0.5B-Instruct",
        reward_funcs="weqweasdas/RM-Gemma-2B",
        train_dataset=dataset,
    )

    trainer.train()
    ```

    Args:
        model (`Union[str, PreTrainedModel]`):
            Model to be trained. Can be either:

            - A string, being the *model id* of a pretrained model hosted inside a model repo on huggingface.co, or
              a path to a *directory* containing model weights saved using
              [`~transformers.PreTrainedModel.save_pretrained`], e.g., `'./my_model_directory/'`. The model is
              loaded using [`~transformers.AutoModelForCausalLM.from_pretrained`] with the keywork arguments
              in `args.model_init_kwargs`.
            - A [`~transformers.PreTrainedModel`] object. Only causal language models are supported.
        reward_funcs (`Union[RewardFunc, list[RewardFunc]]`):
            Reward functions to be used for computing the rewards. To compute the rewards, we call all the reward
            functions with the prompts and completions and sum the rewards. Can be either:

            - A single reward function, such as:
                - A string: The *model ID* of a pretrained model hosted inside a model repo on huggingface.co, or a
                path to a *directory* containing model weights saved using
                [`~transformers.PreTrainedModel.save_pretrained`], e.g., `'./my_model_directory/'`. The model is loaded
                using [`~transformers.AutoModelForSequenceClassification.from_pretrained`] with `num_labels=1` and the
                keyword arguments in `args.model_init_kwargs`.
                - A [`~transformers.PreTrainedModel`] object: Only sequence classification models are supported.
                - A custom reward function: The function is provided with the prompts and the generated completions,
                  plus any additional columns in the dataset. It should return a list of rewards. For more details, see
                  [Using a custom reward function](#using-a-custom-reward-function).
            - A list of reward functions, where each item can independently be any of the above types. Mixing different
            types within the list (e.g., a string model ID and a custom reward function) is allowed.
        args ([`GRPOConfig`], *optional*, defaults to `None`):
            Configuration for this trainer. If `None`, a default configuration is used.
        train_dataset ([`~datasets.Dataset`] or [`~datasets.IterableDataset`]):
            Dataset to use for training. It must include a column `"prompt"`. Any additional columns in the dataset is
            ignored. The format of the samples can be either:

            - [Standard](dataset_formats#standard): Each sample contains plain text.
            - [Conversational](dataset_formats#conversational): Each sample contains structured messages (e.g., role
              and content).
        eval_dataset ([`~datasets.Dataset`], [`~datasets.IterableDataset`] or `dict[str, Union[Dataset, IterableDataset]]`):
            Dataset to use for evaluation. It must meet the same requirements as `train_dataset`.
        processing_class ([`~transformers.PreTrainedTokenizerBase`], *optional*, defaults to `None`):
            Processing class used to process the data. The padding side must be set to "left". If `None`, the
            processing class is loaded from the model's name with [`~transformers.AutoTokenizer.from_pretrained`].
        reward_processing_classes (`Union[PreTrainedTokenizerBase, list[PreTrainedTokenizerBase]]`, *optional*, defaults to `None`):
            Processing classes corresponding to the reward functions specified in `reward_funcs`. Can be either:

            - A single processing class: Used when `reward_funcs` contains only one reward function.
            - A list of processing classes: Must match the order and length of the reward functions in `reward_funcs`.
            If set to `None`, or if an element of the list corresponding to a [`~transformers.PreTrainedModel`] is
            `None`, the tokenizer for the model is automatically loaded using [`~transformers.AutoTokenizer.from_pretrained`].
            For elements in `reward_funcs` that are custom reward functions (not [`~transformers.PreTrainedModel`]),
            the corresponding entries in `reward_processing_classes` are ignored.
        callbacks (list of [`~transformers.TrainerCallback`], *optional*, defaults to `None`):
            List of callbacks to customize the training loop. Will add those to the list of default callbacks
            detailed in [here](https://huggingface.co/docs/transformers/main_classes/callback).

            If you want to remove one of the default callbacks used, use the [`~transformers.Trainer.remove_callback`]
            method.
        optimizers (`tuple[torch.optim.Optimizer, torch.optim.lr_scheduler.LambdaLR]`, *optional*, defaults to `(None, None)`):
            A tuple containing the optimizer and the scheduler to use. Will default to an instance of [`AdamW`] on your
            model and a scheduler given by [`get_linear_schedule_with_warmup`] controlled by `args`.
        peft_config ([`~peft.PeftConfig`], *optional*, defaults to `None`):
            PEFT configuration used to wrap the model. If `None`, the model is not wrapped.
    """

    _tag_names = ["trl", "grpo"]

    def __init__(
        self,
        model: Union[str, PreTrainedModel],
        reward_funcs: Union[RewardFunc, list[RewardFunc]],
        args: GRPOConfig = None,
        train_dataset: Optional[Union[Dataset, IterableDataset]] = None,
        eval_dataset: Optional[Union[Dataset, IterableDataset, dict[str, Union[Dataset, IterableDataset]]]] = None,
        processing_class: Optional[PreTrainedTokenizerBase] = None,
        reward_processing_classes: Optional[Union[PreTrainedTokenizerBase, list[PreTrainedTokenizerBase]]] = None,
        callbacks: Optional[list[TrainerCallback]] = None,
        optimizers: tuple[Optional[torch.optim.Optimizer], Optional[torch.optim.lr_scheduler.LambdaLR]] = (None, None),
        peft_config: Optional["PeftConfig"] = None,
    ):
        # Args
        if args is None:
            model_name = model if isinstance(model, str) else model.config._name_or_path
            model_name = model_name.split("/")[-1]
            args = GRPOConfig(f"{model_name}-GRPO")

        # Models
        # Trained model
        model_init_kwargs = args.model_init_kwargs or {}
        if isinstance(model, str):
            model_id = model
            torch_dtype = model_init_kwargs.get("torch_dtype")
            if isinstance(torch_dtype, torch.dtype) or torch_dtype == "auto" or torch_dtype is None:
                pass  # torch_dtype is already a torch.dtype or "auto" or None
            elif isinstance(torch_dtype, str):  # it's a str, but not "auto"
                torch_dtype = getattr(torch, torch_dtype)
                model_init_kwargs["torch_dtype"] = torch_dtype
            else:
                raise ValueError(
                    "Invalid `torch_dtype` passed to `GRPOConfig`. Expected either 'auto' or a string representing "
                    f"a `torch.dtype` (e.g., 'float32'), but got {torch_dtype}."
                )
            # Disable caching if gradient checkpointing is enabled (not supported)
            model_init_kwargs["use_cache"] = (
                False if args.gradient_checkpointing else model_init_kwargs.get("use_cache")
            )
            model = AutoModelForCausalLM.from_pretrained(model, **model_init_kwargs)
        else:
            model_id = model.config._name_or_path
            if args.model_init_kwargs is not None:
                raise ValueError(
                    "You passed `model_init_kwargs` to the `GRPOConfig`, but your model is already instantiated. "
                    "This argument can only be used when the `model` argument is a string."
                )

        if peft_config is not None:
            model = get_peft_model(model, peft_config)

        # Reference model
        if is_deepspeed_zero3_enabled():
            self.ref_model = AutoModelForCausalLM.from_pretrained(model_id, **model_init_kwargs)
        elif peft_config is None:
            # If PEFT configuration is not provided, create a reference model based on the initial model.
            self.ref_model = create_reference_model(model)
        else:
            # If PEFT is used, the reference model is not needed since the adapter can be disabled
            # to revert to the initial model.
            self.ref_model = None

        # Processing class
        if processing_class is None:
            processing_class = AutoTokenizer.from_pretrained(model.config._name_or_path, padding_side="left")

        # Reward functions
        if not isinstance(reward_funcs, list):
            reward_funcs = [reward_funcs]
        for i, reward_func in enumerate(reward_funcs):
            if isinstance(reward_func, str):
                reward_funcs[i] = AutoModelForSequenceClassification.from_pretrained(
                    reward_func, num_labels=1, **model_init_kwargs
                )
        self.reward_funcs = reward_funcs

        # Reward processing class
        if reward_processing_classes is None:
            reward_processing_classes = [None] * len(reward_funcs)
        elif not isinstance(reward_processing_classes, list):
            reward_processing_classes = [reward_processing_classes]
        else:
            if len(reward_processing_classes) != len(reward_funcs):
                raise ValueError("The number of reward processing classes must match the number of reward functions.")

        for i, (reward_processing_class, reward_func) in enumerate(zip(reward_processing_classes, reward_funcs)):
            if isinstance(reward_func, PreTrainedModel):
                if reward_processing_class is None:
                    reward_processing_class = AutoTokenizer.from_pretrained(reward_func.config._name_or_path)
                if reward_processing_class.pad_token_id is None:
                    reward_processing_class.pad_token = reward_processing_class.eos_token
                # The reward model computes the reward for the latest non-padded token in the input sequence.
                # So it's important to set the pad token ID to the padding token ID of the processing class.
                reward_func.config.pad_token_id = reward_processing_class.pad_token_id
                reward_processing_classes[i] = reward_processing_class
        self.reward_processing_classes = reward_processing_classes

        # Data collator
        def data_collator(features):  # No data collation is needed in GRPO
            return features

        # Training arguments
        self.max_prompt_length = args.max_prompt_length
        self.max_completion_length = args.max_completion_length  # = |o_i| in the GRPO paper
        self.num_generations = args.num_generations  # = G in the GRPO paper
        self.use_vllm = args.use_vllm
        self.gradient_checkpointing = args.gradient_checkpointing

        self.beta = args.beta

        # The trainer estimates the number of FLOPs (floating-point operations) using the number of elements in the
        # input tensor associated with the key "input_ids". However, in GRPO, the sampled data does not include the
        # "input_ids" key. Instead, the available keys is "prompt". As a result, the trainer issues the warning:
        # "Could not estimate the number of tokens of the input, floating-point operations will not be computed." To
        # suppress this warning, we set the "estimate_tokens" key in the model's "warnings_issued" dictionary to True.
        # This acts as a flag to indicate that the warning has already been issued.
        model.warnings_issued["estimate_tokens"] = True

        # Initialize the metrics
        self._metrics = defaultdict(list)

        super().__init__(
            model=model,
            args=args,
            data_collator=data_collator,
            train_dataset=train_dataset,
            eval_dataset=eval_dataset,
            processing_class=processing_class,
            callbacks=callbacks,
            optimizers=optimizers,
        )

        if self.use_vllm:
            if not is_vllm_available():
                raise ImportError(
                    "vLLM is not available and `use_vllm` is set to True. Please install vLLM with "
                    "`pip install vllm` to use it."
                )

            if self.accelerator.is_main_process:
                vllm_device = self.args.vllm_device
                if vllm_device == "auto":
                    vllm_device = f"cuda:{self.accelerator.num_processes}"  # take the next GPU idx
                # Check that the requested device is available
                if vllm_device.split(":")[0] == "cuda" and int(vllm_device.split(":")[1]) >= torch.cuda.device_count():
                    raise ValueError(
                        f"The requested device for vllm ({vllm_device}) is not available. You are likely using vLLM "
                        "without restricting the number of GPUs for training. Set the `--num_processes` argument to a "
                        "value lower than the number of GPUs available on your machine—typically, reducing it by one "
                        f"is sufficient. In your case: `--num_processes {torch.cuda.device_count() - 1}`."
                    )
                # Check that the requested device is not also used for training
                if vllm_device in {f"cuda:{idx}" for idx in range(self.accelerator.num_processes)}:
                    warnings.warn(
                        f"The requested device {vllm_device} is also used for training. This may lead to unexpected "
                        "behavior. It is recommended to use a dedicated device for vLLM."
                    )
                # vLLM is not compatible with accelerate. So we need to patch it to make sure we can (1) place the vLLM
                # model on the desired device (world_size_patch) and (2) avoid a test that is not designed for our
                # setting (profiling_patch).
                world_size_patch = patch("torch.distributed.get_world_size", return_value=1)
                profiling_patch = patch(
                    "vllm.worker.worker.Worker._assert_memory_footprint_increased_during_profiling", return_value=None
                )
                with world_size_patch, profiling_patch:
                    self.llm = LLM(
                        model=model.name_or_path,
                        device=vllm_device,
                        gpu_memory_utilization=self.args.vllm_gpu_memory_utilization,
                    )
                self.sampling_params = SamplingParams(
                    n=self.num_generations,
                    temperature=args.temperature,
                    max_tokens=self.max_completion_length,
                )

            self._last_loaded_step = 0  # tag to avoid useless loading during grad checkpointing

            # When using vLLM, the main process is responsible for loading the model weights. This can cause process
            # desynchronization and seems to lead to DeepSpeed hanging during initialization. To prevent this, we
            # synchronize all processes after vLLM has been fully initialized.
            self.accelerator.wait_for_everyone()
        else:
            self.generation_config = GenerationConfig(
                max_new_tokens=self.max_completion_length,
                do_sample=True,
                temperature=args.temperature,
                num_return_sequences=self.num_generations,
                pad_token_id=processing_class.pad_token_id,
            )

        # Gradient accumulation requires scaled loss. Normally, loss scaling in the parent class depends on whether the
        # model accepts loss-related kwargs. Since we compute our own loss, this check is irrelevant. We set
        # self.model_accepts_loss_kwargs to False to enable scaling.
        self.model_accepts_loss_kwargs = False

        # Add tags to the model
        self.model.add_model_tags(self._tag_names)

        if self.ref_model is not None:
            if self.is_deepspeed_enabled:
                self.ref_model = prepare_deepspeed(self.ref_model, self.accelerator)
            else:
                self.ref_model = self.accelerator.prepare_model(self.ref_model, evaluation_mode=True)

        for i, reward_func in enumerate(self.reward_funcs):
            if isinstance(reward_func, PreTrainedModel):
                self.reward_funcs[i] = self.accelerator.prepare_model(reward_func, evaluation_mode=True)

    def _set_signature_columns_if_needed(self):
        # If `self.args.remove_unused_columns` is True, non-signature columns are removed.
        # By default, this method sets `self._signature_columns` to the model's expected inputs.
        # In GRPOTrainer, we preprocess data, so using the model's signature columns doesn't work.
        # Instead, we set them to the columns expected by the `training_step` method, hence the override.
        if self._signature_columns is None:
            self._signature_columns = ["prompt"]

    # Trainer "prepares" the inputs before calling `compute_loss`. It converts to tensor and move to device.
    # Since we preprocess the data in `compute_loss`, we need to override this method to skip this step.
    def _prepare_inputs(self, inputs: dict[str, Union[torch.Tensor, Any]]) -> dict[str, Union[torch.Tensor, Any]]:
        return inputs

    def compute_loss(self, model, inputs, return_outputs=False, num_items_in_batch=None):
        if return_outputs:
            raise ValueError("The GRPOTrainer does not support returning outputs")

        device = self.accelerator.device
        prompts = [x["prompt"] for x in inputs]
        prompts_text = [maybe_apply_chat_template(example, self.processing_class)["prompt"] for example in inputs]
        prompt_inputs = self.processing_class(
            prompts_text, return_tensors="pt", padding=True, padding_side="left", add_special_tokens=False
        )
        prompt_inputs = super()._prepare_inputs(prompt_inputs)

        if self.max_prompt_length is not None:
            prompt_inputs["input_ids"] = prompt_inputs["input_ids"][:, -self.max_prompt_length :]
            prompt_inputs["attention_mask"] = prompt_inputs["attention_mask"][:, -self.max_prompt_length :]

        # Generate completions using either vLLM or regular generation
        if self.args.use_vllm:
            # First, have main process load weights if needed
            if self.state.global_step != self._last_loaded_step:
                with unwrap_model_for_generation(model, self.accelerator) as unwrapped_model:
                    state_dict = unwrapped_model.state_dict()
                if self.accelerator.is_main_process:
                    llm_model = self.llm.llm_engine.model_executor.driver_worker.model_runner.model
                    llm_model.load_weights(state_dict.items())
                self._last_loaded_step = self.state.global_step

            # Generate completions using vLLM: gather all prompts and use them in a single call in the main process
            all_prompts_text = gather_object(prompts_text)
            if self.accelerator.is_main_process:
                outputs = self.llm.generate(all_prompts_text, sampling_params=self.sampling_params, use_tqdm=False)
                completion_ids = [out.token_ids for completions in outputs for out in completions.outputs]
            else:
                completion_ids = [None] * len(all_prompts_text) * self.num_generations

            # Broadcast the completions from the main process to all processes, ensuring each process receives its
            # corresponding slice.
            completion_ids = broadcast_object_list(completion_ids, from_process=0)
            process_slice = slice(
                self.accelerator.process_index * len(prompts) * self.num_generations,
                (self.accelerator.process_index + 1) * len(prompts) * self.num_generations,
            )
            completion_ids = completion_ids[process_slice]

            # Pad the completions, and concatenate them with the prompts
            completion_ids = [torch.tensor(ids, device=device) for ids in completion_ids]
            completion_ids = pad(completion_ids, padding_value=self.processing_class.pad_token_id)
            prompt_inputs_repeated = torch.repeat_interleave(prompt_inputs["input_ids"], self.num_generations, dim=0)
            prompt_completion_ids = torch.cat([prompt_inputs_repeated, completion_ids], dim=1)
        else:
            # Regular generation path
            with torch.no_grad(), unwrap_model_for_generation(model, self.accelerator) as unwrapped_model:
                prompt_completion_ids = unwrapped_model.generate(
                    **prompt_inputs, generation_config=self.generation_config
                )
<<<<<<< HEAD
        prompt_length = prompt_inputs["input_ids"].size(1)
        completion_ids = prompt_completion_ids[:, prompt_length:]

        if self.gradient_checkpointing:
            # Get the per-token log probabilities for the completions for the model and the reference model
            def get_per_token_logps(model, input_ids, num_logits_to_keep):
                # We add 1 to `num_logits_to_keep` because the last logits of the sequence is later excluded
                attention_mask = (input_ids != self.processing_class.pad_token_id).long()
                logits = model(
                    input_ids=input_ids, attention_mask=attention_mask, num_logits_to_keep=num_logits_to_keep + 1
                ).logits  # (B, L, V)
                logits = logits[
                    :, :-1, :
                ]  # (B, L-1, V), exclude the last logit: it corresponds to the next token pred

                # Compute the log probabilities for the input tokens. Use a loop to reduce memory peak.
                per_token_logps = []
                for logits_row, input_ids_row in zip(logits, input_ids[:, -num_logits_to_keep:]):
                    log_probs = logits_row.log_softmax(dim=-1)
                    token_log_prob = torch.gather(log_probs, dim=1, index=input_ids_row.unsqueeze(1)).squeeze(1)
                    per_token_logps.append(token_log_prob)
                return torch.stack(per_token_logps)

            num_logits_to_keep = completion_ids.size(1)  # we only need to compute the logits for the completion tokens
            per_token_logps = get_per_token_logps(model, prompt_completion_ids, num_logits_to_keep)

            with torch.inference_mode():
                if self.ref_model is not None:
                    ref_per_token_logps = get_per_token_logps(
                        self.ref_model, prompt_completion_ids, num_logits_to_keep
                    )
                else:
                    with self.accelerator.unwrap_model(model).disable_adapter():
                        ref_per_token_logps = get_per_token_logps(model, prompt_completion_ids, num_logits_to_keep)
        else:
            mini_batch_size = self.args.logit_computation_mini_batch_size

            # Current policy logprobs (with grad)
            per_token_logps = compute_logps_with_prompt_cache(
                model=model,
                prompt_inputs=prompt_inputs,
                completion_ids=completion_ids,
                mini_batch_size=mini_batch_size,
                requires_grad_for_completion=True,
            )
=======

        # Compute prompt length and extract completion ids
        prompt_length = prompt_inputs["input_ids"].size(1)
        completion_ids = prompt_completion_ids[:, prompt_length:]

        # Mask everything after the first EOS token
        is_eos = completion_ids == self.processing_class.eos_token_id
        eos_idx = torch.full((is_eos.size(0),), is_eos.size(1), dtype=torch.long, device=device)
        eos_idx[is_eos.any(dim=1)] = is_eos.int().argmax(dim=1)[is_eos.any(dim=1)]
        sequence_indices = torch.arange(is_eos.size(1), device=device).expand(is_eos.size(0), -1)
        completion_mask = (sequence_indices <= eos_idx.unsqueeze(1)).int()

        # Concatenate prompt_mask with completion_mask for logit computation
        prompt_mask_repeated = prompt_inputs["attention_mask"].repeat_interleave(self.num_generations, dim=0)
        attention_mask = torch.cat([prompt_mask_repeated, completion_mask], dim=1)  # (B*G, P+C)

        # Get the per-token log probabilities for the completions for the model and the reference model
        def get_per_token_logps(model, input_ids, attention_mask, logits_to_keep):
            # We add 1 to `logits_to_keep` because the last logits of the sequence is later excluded
            logits = model(
                input_ids=input_ids, attention_mask=attention_mask, logits_to_keep=logits_to_keep + 1
            ).logits  # (B, L, V)
            logits = logits[:, :-1, :]  # (B, L-1, V), exclude the last logit: it corresponds to the next token pred

            # Compute the log probabilities for the input tokens. Use a loop to reduce memory peak.
            per_token_logps = []
            for logits_row, input_ids_row in zip(logits, input_ids[:, -logits_to_keep:]):
                log_probs = logits_row.log_softmax(dim=-1)
                token_log_prob = torch.gather(log_probs, dim=1, index=input_ids_row.unsqueeze(1)).squeeze(1)
                per_token_logps.append(token_log_prob)
            return torch.stack(per_token_logps)

        logits_to_keep = completion_ids.size(1)  # we only need to compute the logits for the completion tokens
        per_token_logps = get_per_token_logps(model, prompt_completion_ids, attention_mask, logits_to_keep)
>>>>>>> bbdd6db1

            # Reference model logprobs (no grad)
            if self.ref_model is not None:
<<<<<<< HEAD
                ref_per_token_logps = compute_logps_with_prompt_cache(
                    model=self.ref_model,
                    prompt_inputs=prompt_inputs,
                    completion_ids=completion_ids,
                    mini_batch_size=mini_batch_size,
                    requires_grad_for_completion=False,
                )
            else:
                with self.accelerator.unwrap_model(model).disable_adapter():
                    ref_per_token_logps = compute_logps_with_prompt_cache(
                        model=model,
                        prompt_inputs=prompt_inputs,
                        completion_ids=completion_ids,
                        mini_batch_size=mini_batch_size,
                        requires_grad_for_completion=False,
=======
                ref_per_token_logps = get_per_token_logps(
                    self.ref_model, prompt_completion_ids, attention_mask, logits_to_keep
                )
            else:
                with self.accelerator.unwrap_model(model).disable_adapter():
                    ref_per_token_logps = get_per_token_logps(
                        model, prompt_completion_ids, attention_mask, logits_to_keep
>>>>>>> bbdd6db1
                    )

        # Compute the KL divergence between the model and the reference model
        per_token_kl = torch.exp(ref_per_token_logps - per_token_logps) - (ref_per_token_logps - per_token_logps) - 1

        # Decode the generated completions
        completions = self.processing_class.batch_decode(completion_ids, skip_special_tokens=True)
        if is_conversational(inputs[0]):
            completions = [[{"role": "assistant", "content": completion}] for completion in completions]

        # Compute the rewards
        prompts = [prompt for prompt in prompts for _ in range(self.num_generations)]

        rewards_per_func = torch.zeros(len(prompts), len(self.reward_funcs), device=device)
        for i, (reward_func, reward_processing_class) in enumerate(
            zip(self.reward_funcs, self.reward_processing_classes)
        ):
            if isinstance(reward_func, PreTrainedModel):
                if is_conversational(inputs[0]):
                    messages = [{"messages": p + c} for p, c in zip(prompts, completions)]
                    texts = [apply_chat_template(x, reward_processing_class)["text"] for x in messages]
                else:
                    texts = [p + c for p, c in zip(prompts, completions)]
                reward_inputs = reward_processing_class(
                    texts, return_tensors="pt", padding=True, padding_side="right", add_special_tokens=False
                )
                reward_inputs = super()._prepare_inputs(reward_inputs)
                with torch.inference_mode():
                    rewards_per_func[:, i] = reward_func(**reward_inputs).logits[:, 0]  # Shape (B*G,)
            else:
                # Repeat all input columns (but "prompt" and "completion") to match the number of generations
                reward_kwargs = {key: [] for key in inputs[0].keys() if key not in ["prompt", "completion"]}
                for key in reward_kwargs:
                    for example in inputs:
                        # Repeat each value in the column for `num_generations` times
                        reward_kwargs[key].extend([example[key]] * self.num_generations)
                output_reward_func = reward_func(prompts=prompts, completions=completions, **reward_kwargs)
                rewards_per_func[:, i] = torch.tensor(output_reward_func, dtype=torch.float32, device=device)

        # Sum the rewards from all reward functions
        rewards = rewards_per_func.sum(dim=1)

        # Compute grouped-wise rewards
        mean_grouped_rewards = rewards.view(-1, self.num_generations).mean(dim=1)
        std_grouped_rewards = rewards.view(-1, self.num_generations).std(dim=1)

        # Normalize the rewards to compute the advantages
        mean_grouped_rewards = mean_grouped_rewards.repeat_interleave(self.num_generations, dim=0)
        std_grouped_rewards = std_grouped_rewards.repeat_interleave(self.num_generations, dim=0)
        advantages = (rewards - mean_grouped_rewards) / (std_grouped_rewards + 1e-4)

        # x - x.detach() allows for preserving gradients from x
        per_token_loss = torch.exp(per_token_logps - per_token_logps.detach()) * advantages.unsqueeze(1)
        per_token_loss = -(per_token_loss - self.beta * per_token_kl)
        loss = ((per_token_loss * completion_mask).sum(dim=1) / completion_mask.sum(dim=1)).mean()

        # Log the metrics
        completion_length = self.accelerator.gather_for_metrics(completion_mask.sum(1)).float().mean().item()
        self._metrics["completion_length"].append(completion_length)

        reward_per_func = self.accelerator.gather_for_metrics(rewards_per_func).mean(0)
        for i, reward_func in enumerate(self.reward_funcs):
            if isinstance(reward_func, PreTrainedModel):
                reward_func_name = reward_func.config._name_or_path.split("/")[-1]
            else:
                reward_func_name = reward_func.__name__
            self._metrics[f"rewards/{reward_func_name}"].append(reward_per_func[i].item())

        self._metrics["reward"].append(self.accelerator.gather_for_metrics(rewards).mean().item())

        self._metrics["reward_std"].append(self.accelerator.gather_for_metrics(std_grouped_rewards).mean().item())

        mean_kl = ((per_token_kl * completion_mask).sum(dim=1) / completion_mask.sum(dim=1)).mean()
        self._metrics["kl"].append(self.accelerator.gather_for_metrics(mean_kl).mean().item())

        return loss

    def prediction_step(self, model, inputs, prediction_loss_only, ignore_keys: Optional[list[str]] = None):
        with torch.no_grad():
            with self.compute_loss_context_manager():
                loss = self.compute_loss(model, inputs)
            loss = loss.mean().detach()
        return loss, None, None

    def log(self, logs: dict[str, float], start_time: Optional[float] = None) -> None:
        metrics = {key: sum(val) / len(val) for key, val in self._metrics.items()}  # average the metrics

        # This method can be called both in training and evaluation. When called in evaluation, the keys in `logs`
        # start with "eval_". We need to add the prefix "eval_" to the keys in `metrics` to match the format.
        if next(iter(logs.keys())).startswith("eval_"):
            metrics = {f"eval_{key}": val for key, val in metrics.items()}

        logs = {**logs, **metrics}
        if version.parse(transformers.__version__) >= version.parse("4.47.0.dev0"):
            super().log(logs, start_time)
        else:  # transformers<=4.46
            super().log(logs)
        self._metrics.clear()

    def create_model_card(
        self,
        model_name: Optional[str] = None,
        dataset_name: Optional[str] = None,
        tags: Union[str, list[str], None] = None,
    ):
        """
        Creates a draft of a model card using the information available to the `Trainer`.

        Args:
            model_name (`str` or `None`, *optional*, defaults to `None`):
                Name of the model.
            dataset_name (`str` or `None`, *optional*, defaults to `None`):
                Name of the dataset used for training.
            tags (`str`, `list[str]` or `None`, *optional*, defaults to `None`):
                Tags to be associated with the model card.
        """
        if not self.is_world_process_zero():
            return

        if hasattr(self.model.config, "_name_or_path") and not os.path.isdir(self.model.config._name_or_path):
            base_model = self.model.config._name_or_path
        else:
            base_model = None

        tags = tags or []
        if isinstance(tags, str):
            tags = [tags]

        if hasattr(self.model.config, "unsloth_version"):
            tags.append("unsloth")

        citation = textwrap.dedent(
            """\
            @article{zhihong2024deepseekmath,
                title        = {{DeepSeekMath: Pushing the Limits of Mathematical Reasoning in Open Language Models}},
                author       = {Zhihong Shao and Peiyi Wang and Qihao Zhu and Runxin Xu and Junxiao Song and Mingchuan Zhang and Y. K. Li and Y. Wu and Daya Guo},
                year         = 2024,
                eprint       = {arXiv:2402.03300},
            }
            """
        )

        model_card = generate_model_card(
            base_model=base_model,
            model_name=model_name,
            hub_model_id=self.hub_model_id,
            dataset_name=dataset_name,
            tags=tags,
            wandb_url=wandb.run.get_url() if is_wandb_available() and wandb.run is not None else None,
            comet_url=get_comet_experiment_url(),
            trainer_name="GRPO",
            trainer_citation=citation,
            paper_title="DeepSeekMath: Pushing the Limits of Mathematical Reasoning in Open Language Models",
            paper_id="2402.03300",
        )

        model_card.save(os.path.join(self.args.output_dir, "README.md"))<|MERGE_RESOLUTION|>--- conflicted
+++ resolved
@@ -423,7 +423,6 @@
                 prompt_completion_ids = unwrapped_model.generate(
                     **prompt_inputs, generation_config=self.generation_config
                 )
-<<<<<<< HEAD
         prompt_length = prompt_inputs["input_ids"].size(1)
         completion_ids = prompt_completion_ids[:, prompt_length:]
 
@@ -469,46 +468,9 @@
                 mini_batch_size=mini_batch_size,
                 requires_grad_for_completion=True,
             )
-=======
-
-        # Compute prompt length and extract completion ids
-        prompt_length = prompt_inputs["input_ids"].size(1)
-        completion_ids = prompt_completion_ids[:, prompt_length:]
-
-        # Mask everything after the first EOS token
-        is_eos = completion_ids == self.processing_class.eos_token_id
-        eos_idx = torch.full((is_eos.size(0),), is_eos.size(1), dtype=torch.long, device=device)
-        eos_idx[is_eos.any(dim=1)] = is_eos.int().argmax(dim=1)[is_eos.any(dim=1)]
-        sequence_indices = torch.arange(is_eos.size(1), device=device).expand(is_eos.size(0), -1)
-        completion_mask = (sequence_indices <= eos_idx.unsqueeze(1)).int()
-
-        # Concatenate prompt_mask with completion_mask for logit computation
-        prompt_mask_repeated = prompt_inputs["attention_mask"].repeat_interleave(self.num_generations, dim=0)
-        attention_mask = torch.cat([prompt_mask_repeated, completion_mask], dim=1)  # (B*G, P+C)
-
-        # Get the per-token log probabilities for the completions for the model and the reference model
-        def get_per_token_logps(model, input_ids, attention_mask, logits_to_keep):
-            # We add 1 to `logits_to_keep` because the last logits of the sequence is later excluded
-            logits = model(
-                input_ids=input_ids, attention_mask=attention_mask, logits_to_keep=logits_to_keep + 1
-            ).logits  # (B, L, V)
-            logits = logits[:, :-1, :]  # (B, L-1, V), exclude the last logit: it corresponds to the next token pred
-
-            # Compute the log probabilities for the input tokens. Use a loop to reduce memory peak.
-            per_token_logps = []
-            for logits_row, input_ids_row in zip(logits, input_ids[:, -logits_to_keep:]):
-                log_probs = logits_row.log_softmax(dim=-1)
-                token_log_prob = torch.gather(log_probs, dim=1, index=input_ids_row.unsqueeze(1)).squeeze(1)
-                per_token_logps.append(token_log_prob)
-            return torch.stack(per_token_logps)
-
-        logits_to_keep = completion_ids.size(1)  # we only need to compute the logits for the completion tokens
-        per_token_logps = get_per_token_logps(model, prompt_completion_ids, attention_mask, logits_to_keep)
->>>>>>> bbdd6db1
 
             # Reference model logprobs (no grad)
             if self.ref_model is not None:
-<<<<<<< HEAD
                 ref_per_token_logps = compute_logps_with_prompt_cache(
                     model=self.ref_model,
                     prompt_inputs=prompt_inputs,
@@ -524,7 +486,43 @@
                         completion_ids=completion_ids,
                         mini_batch_size=mini_batch_size,
                         requires_grad_for_completion=False,
-=======
+                    )
+
+        # Compute the KL divergence between the model and the reference model
+        per_token_kl = torch.exp(ref_per_token_logps - per_token_logps) - (ref_per_token_logps - per_token_logps) - 1
+
+        # Mask everything after the first EOS token
+        is_eos = completion_ids == self.processing_class.eos_token_id
+        eos_idx = torch.full((is_eos.size(0),), is_eos.size(1), dtype=torch.long, device=device)
+        eos_idx[is_eos.any(dim=1)] = is_eos.int().argmax(dim=1)[is_eos.any(dim=1)]
+        sequence_indices = torch.arange(is_eos.size(1), device=device).expand(is_eos.size(0), -1)
+        completion_mask = (sequence_indices <= eos_idx.unsqueeze(1)).int()
+
+        # Concatenate prompt_mask with completion_mask for logit computation
+        prompt_mask_repeated = prompt_inputs["attention_mask"].repeat_interleave(self.num_generations, dim=0)
+        attention_mask = torch.cat([prompt_mask_repeated, completion_mask], dim=1)  # (B*G, P+C)
+
+        # Get the per-token log probabilities for the completions for the model and the reference model
+        def get_per_token_logps(model, input_ids, attention_mask, logits_to_keep):
+            # We add 1 to `logits_to_keep` because the last logits of the sequence is later excluded
+            logits = model(
+                input_ids=input_ids, attention_mask=attention_mask, logits_to_keep=logits_to_keep + 1
+            ).logits  # (B, L, V)
+            logits = logits[:, :-1, :]  # (B, L-1, V), exclude the last logit: it corresponds to the next token pred
+
+            # Compute the log probabilities for the input tokens. Use a loop to reduce memory peak.
+            per_token_logps = []
+            for logits_row, input_ids_row in zip(logits, input_ids[:, -logits_to_keep:]):
+                log_probs = logits_row.log_softmax(dim=-1)
+                token_log_prob = torch.gather(log_probs, dim=1, index=input_ids_row.unsqueeze(1)).squeeze(1)
+                per_token_logps.append(token_log_prob)
+            return torch.stack(per_token_logps)
+
+        logits_to_keep = completion_ids.size(1)  # we only need to compute the logits for the completion tokens
+        per_token_logps = get_per_token_logps(model, prompt_completion_ids, attention_mask, logits_to_keep)
+
+        with torch.inference_mode():
+            if self.ref_model is not None:
                 ref_per_token_logps = get_per_token_logps(
                     self.ref_model, prompt_completion_ids, attention_mask, logits_to_keep
                 )
@@ -532,7 +530,6 @@
                 with self.accelerator.unwrap_model(model).disable_adapter():
                     ref_per_token_logps = get_per_token_logps(
                         model, prompt_completion_ids, attention_mask, logits_to_keep
->>>>>>> bbdd6db1
                     )
 
         # Compute the KL divergence between the model and the reference model
